--- conflicted
+++ resolved
@@ -4,11 +4,7 @@
 
 object BuildSettings {
   val buildOrganization = "org.statismo"
-<<<<<<< HEAD
-  val buildVersion = "0.5.0"
-=======
   val buildVersion = "0.6.0"
->>>>>>> c3fcd704
   val buildScalaVersion = "2.10.4"
   val publishURL = Resolver.file("file", new File("/export/contrib/statismo/repo/public"))
 
