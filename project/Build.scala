--- conflicted
+++ resolved
@@ -2,12 +2,6 @@
 import Keys._
 import com.typesafe.sbteclipse.plugin.EclipsePlugin._
 
-<<<<<<< HEAD
-object BuildSettings {
-  val buildOrganization = "org.statismo"
-  val buildVersion = "0.6.0"
-  val buildScalaVersion = "2.10.4"
-=======
 import com.banno.license.Plugin.LicenseKeys._
 import com.banno.license.Licenses._
 
@@ -15,17 +9,13 @@
   val buildOrganization = "ch.unibas.cs.gravis"
   val buildVersion = "0.7.0"
   val buildScalaVersion = "2.11.4"
->>>>>>> 43c6001b
   val publishURL = Resolver.file("file", new File("/export/contrib/statismo/repo/public"))
 
   val buildSettings = Defaults.defaultSettings ++ Seq(
     organization := buildOrganization,
     version := buildVersion,
     scalaVersion := buildScalaVersion,
-<<<<<<< HEAD
-=======
     crossScalaVersions := Seq("2.10.4", "2.11.4"),
->>>>>>> 43c6001b
     javacOptions ++= Seq("-source", "1.6", "-target", "1.6"),
     scalacOptions ++= Seq("-encoding", "UTF-8", "-Xlint", "-deprecation", "-unchecked", "-feature", "-target:jvm-1.6"),
     shellPrompt := ShellPrompt.buildShellPrompt)
@@ -35,29 +25,12 @@
 // git branch and build version
 object ShellPrompt {
   val buildShellPrompt = {
-<<<<<<< HEAD
-    (state: State) => {
-      val currProject = Project.extract(state).currentProject.id
-      "%s:%s:%s> ".format(
-        currProject, currBranch, BuildSettings.buildVersion)
-    }
-  }
-  def currBranch = (
-    ("git status -sb" lines_! devnull headOption)
-      getOrElse "-" stripPrefix "## ")
-
-  object devnull extends ProcessLogger {
-    def info(s: => String) {}
-    def error(s: => String) {}
-    def buffer[T](f: => T): T = f
-=======
     (state: State) =>
       {
         val currProject = Project.extract(state).currentProject.id
         "%s:%s:%s> ".format(
           currProject, currBranch, BuildSettings.buildVersion)
       }
->>>>>>> 43c6001b
   }
   def currBranch = (
     ("git status -sb" lines_! devnull headOption)
@@ -73,22 +46,6 @@
 object Resolvers {
   private val sonatypeSnapshots = "Sonatype SNAPSHOTs" at "https://oss.sonatype.org/content/repositories/snapshots/"
   private val sonatypeRelease = "Sonatype Releases" at "https://oss.sonatype.org/content/repositories/releases/"
-<<<<<<< HEAD
-  private val imagej = "imagej.releases" at "http://maven.imagej.net/content/repositories/releases"
-  private val twitter = "twitter" at "http://maven.twttr.com/"
-  private val statismoPublic = "statismo" at "http://statismo.cs.unibas.ch/repository/public"
-
-  val stkResolvers = Seq(statismoPublic, sonatypeSnapshots, sonatypeRelease, imagej, twitter)
-}
-
-object Dependencies {
-  val commonsio = "org.apache.commons" % "commons-io" % "1.3.2"
-  val scalatest = "org.scalatest" %% "scalatest" % "1.9" % "test"
-  val breezeMath = "org.scalanlp" %% "breeze" % "0.7"
-  val breezeNative = "org.scalanlp" %% "breeze-natives" % "0.7"
-  val statismoNativelibs = "org.statismo" %% "nativelibs" % "1.5.0"
-  val sprayJson = "io.spray" %% "spray-json" % "1.3.1"
-=======
   private val scalismoPublic = "scalismo" at "http://shapemodelling.cs.unibas.ch/repository/public"
 
   val stkResolvers = Seq(scalismoPublic, sonatypeSnapshots, sonatypeRelease)
@@ -102,7 +59,6 @@
   val scalismoNativeStub = "ch.unibas.cs.gravis" % "scalismo-native-stub" % "2.0.+"
   val scalismoNativeImpl = "ch.unibas.cs.gravis" % "scalismo-native-all" % "2.0.+" % "test"
   val spire = "org.spire-math" %% "spire" % "0.9.0"
->>>>>>> 43c6001b
 }
 
 object STKBuild extends Build {
@@ -111,15 +67,10 @@
   import Dependencies._
   import BuildSettings._
 
-<<<<<<< HEAD
-  lazy val cdap2 = Project(
-    "stkcore",
-=======
   lazy val lic = com.banno.license.Plugin.licenseSettings ++ Seq(license := apache2("Copyright 2015 University of Basel, Graphics and Vision Research Group"), removeExistingHeaderBlock := false)
   
   lazy val scalismo = Project(
     "scalismo",
->>>>>>> 43c6001b
     file("."),
     settings = buildSettings ++ Seq(
       libraryDependencies ++= commonDeps,
@@ -131,14 +82,8 @@
     scalatest,
     breezeMath,
     breezeNative,
-<<<<<<< HEAD
-    statismoNativelibs,
-    sprayJson,
-    commonsio)
-=======
     scalismoNativeStub,
     scalismoNativeImpl,
     sprayJson,
     spire)
->>>>>>> 43c6001b
 }