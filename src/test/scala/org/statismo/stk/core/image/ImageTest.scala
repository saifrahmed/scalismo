package org.statismo.stk.core.image

import org.scalatest.FunSpec
import org.scalatest.matchers.ShouldMatchers
import org.statismo.stk.core.geometry._
import org.statismo.stk.core.geometry.Point.implicits._
import org.statismo.stk.core.geometry.Vector.implicits._
import org.statismo.stk.core.geometry.Index.implicits._
import breeze.linalg.DenseVector
import org.statismo.stk.core.registration.TranslationSpace
import org.statismo.stk.core.common.BoxedDomain1D
import org.statismo.stk.core.common.BoxedDomain2D
import scala.language.implicitConversions
import org.statismo.stk.core.registration.TranslationSpace
import org.statismo.stk.core.geometry.Point.implicits._

class ImageTest extends FunSpec with ShouldMatchers {
  implicit def doubleToFloat(d: Double) = d.toFloat

  describe("A discrete 1D image") {
    it("returns the same points for a 1d index and a coordinate index") {
      val domain = DiscreteImageDomain1D(0.0f, 1, 5)
      val discreteImage = DiscreteScalarImage1D(domain, Array(3.0, 2.0, 1.5, 1, 0))

      for (i <- 0 until domain.size(0)) {
        assert(discreteImage(i) == discreteImage(i))
      }
    }
  }

  describe("A discrete 2D image") {
    it("returns the same points for a 1d index and a (2d) coordinate index") {
      val domain = DiscreteImageDomain2D((0.0f, 0.0f), (1.0f, 2.0f), (3, 2))
      val discreteImage = DiscreteScalarImage2D(domain, Array(3.0, 2.0, 1.5, 1.0, 0.0, 4.0))

      for (
        y <- 0 until domain.size(1);
        x <- 0 until domain.size(0)
      ) {
        assert(discreteImage(y * domain.size(0) + x) === discreteImage((x, y)))
      }
    }
  }

  describe("A continuous 1D image") {
    it("yields the right values after composing with a translation") {

      val image = ContinuousScalarImage1D(BoxedDomain1D(-4.0f, 6.0f),
        (x: Point[_1D]) => Math.sin(x(0).toDouble).toFloat,
        Some((x: Point[_1D]) => Vector(Math.cos(x(0).toDouble).toFloat)))
      val translationTransform = TranslationSpace[_1D].transformForParameters(DenseVector(1f))
      val composedImage = image.compose(translationTransform)
      assert(composedImage.isDefinedAt(-4f) === true)
      assert(composedImage.isDefinedAt(5f) === true)
      assert(composedImage.isDefinedAt(-4.5f) === true)
      assert(composedImage.isDefinedAt(5.5f) === false)
      composedImage(0) should be(image(1) plusOrMinus 1e-5f)
    }

    it("yields the right values after warping with a translation") {

      val image = ContinuousScalarImage1D(BoxedDomain1D(-4.0f, 6.0f),
        (x: Point[_1D]) => Math.sin(x(0).toDouble).toFloat,
        Some((x: Point[_1D]) => Vector(Math.cos(x(0).toDouble).toFloat)))
<<<<<<< HEAD
      val translationTransform = TranslationSpace1D()(DenseVector(-1f))

=======
        
      val translationTransform = TranslationSpace[_1D].transformForParameters(DenseVector(-1f))
>>>>>>> 15445165
      val warpedImage = image.compose(translationTransform)

      warpedImage.isDefinedAt(-4f) should equal(false)
      warpedImage.isDefinedAt(-3f) should equal(true)
      warpedImage.isDefinedAt(5f) should equal(true)
      warpedImage.isDefinedAt(-3.5f) should equal(false)
      warpedImage.isDefinedAt(5.5f) should equal(true)
      warpedImage.isDefinedAt(6.5f) should equal(true)
      warpedImage.isDefinedAt(7f) should equal(true)

      warpedImage(0) should be(image(-1) plusOrMinus 1e-5f)
    }
  }

<<<<<<< HEAD

=======
>>>>>>> 15445165
  describe("A continuous 2Dimage") {
    it("can be translated to a new place") {

      val cImg = ContinuousScalarImage2D(BoxedDomain2D((0.0f, 0.0f), (1.0f, 1.0f)), _ => 1.0)
<<<<<<< HEAD

      def t = TranslationSpace2D()(DenseVector(2.0, 2.0))
      val warpedImg = cImg.compose(t)

      warpedImg.isDefinedAt((-0.5f, -0.5f)) should equal(false)
      warpedImg.isDefinedAt((-2.5f, -2.5f)) should equal(false)
      warpedImg.isDefinedAt((-1.5f, -1.5f)) should equal(true)
=======
      val transSpace = TranslationSpace[_2D]
      def t = TranslationSpace[_2D].transformForParameters(DenseVector(2.0, 2.0))
      val warpedImg = cImg.compose(t)

      warpedImg.isDefinedAt((-0.5f, -0.5f)) should be(false)
      warpedImg.isDefinedAt((-2.5f, -2.5f)) should be(false)
      warpedImg.isDefinedAt((-1.5f, -1.5f)) should be(true)
>>>>>>> 15445165
      warpedImg(-1.5f, -1.5f) should be(1.0)

    }
  }
<<<<<<< HEAD
}


=======

}

>>>>>>> 15445165
class DomainTest extends FunSpec with ShouldMatchers {
  describe("a domain") {
    it("correctly reports the number of points") {
      val domain = DiscreteImageDomain2D((0.0f, 0.0f), (1.0f, 2.0f), (42, 49))
      assert(domain.numberOfPoints === domain.points.size)
    }
  }

  describe("a discrete domain in 2d") {
    it("correctly maps a coordinate index to a linearIndex") {
      val domain = DiscreteImageDomain2D((0.0f, 0.0f), (1.0f, 2.0f), (42, 49))
      assert(domain.indexToLinearIndex((40, 34)) === 40 + 34 * domain.size(0))
    }

    it("can correclty map a linear index to an index and back") {
      val domain = DiscreteImageDomain2D((1.0f, 2.0f), (2.0f, 1.0f), (42, 49))
      val idx = Index(5, 7)
      val recIdx = domain.linearIndexToIndex(domain.indexToLinearIndex(idx))
      assert(recIdx === idx)
    }
  }

  describe("a discrete domain in 3d") {
    it("correctly maps a coordinate index to a linearIndex") {
      val domain = DiscreteImageDomain3D((0.0f, 0.0f, 0.0f), (1.0f, 2.0f, 3.0f), (42, 49, 65))
      assert(domain.indexToLinearIndex((40, 34, 15)) === 40 + 34 * domain.size(0) + 15 * domain.size(0) * domain.size(1))
    }

    it("can correclty map a linear index to an index and back") {

      val domain = DiscreteImageDomain3D((0.0f, 0.0f, 0.0f), (1.0f, 2.0f, 3.0f), (42, 49, 65))
      val idx = Index(5, 3, 7)
      val recIdx = domain.linearIndexToIndex(domain.indexToLinearIndex(idx))
      assert(recIdx === idx)
    }
  }
}<|MERGE_RESOLUTION|>--- conflicted
+++ resolved
@@ -62,13 +62,9 @@
       val image = ContinuousScalarImage1D(BoxedDomain1D(-4.0f, 6.0f),
         (x: Point[_1D]) => Math.sin(x(0).toDouble).toFloat,
         Some((x: Point[_1D]) => Vector(Math.cos(x(0).toDouble).toFloat)))
-<<<<<<< HEAD
-      val translationTransform = TranslationSpace1D()(DenseVector(-1f))
 
-=======
-        
       val translationTransform = TranslationSpace[_1D].transformForParameters(DenseVector(-1f))
->>>>>>> 15445165
+
       val warpedImage = image.compose(translationTransform)
 
       warpedImage.isDefinedAt(-4f) should equal(false)
@@ -83,23 +79,12 @@
     }
   }
 
-<<<<<<< HEAD
 
-=======
->>>>>>> 15445165
   describe("A continuous 2Dimage") {
     it("can be translated to a new place") {
 
       val cImg = ContinuousScalarImage2D(BoxedDomain2D((0.0f, 0.0f), (1.0f, 1.0f)), _ => 1.0)
-<<<<<<< HEAD
 
-      def t = TranslationSpace2D()(DenseVector(2.0, 2.0))
-      val warpedImg = cImg.compose(t)
-
-      warpedImg.isDefinedAt((-0.5f, -0.5f)) should equal(false)
-      warpedImg.isDefinedAt((-2.5f, -2.5f)) should equal(false)
-      warpedImg.isDefinedAt((-1.5f, -1.5f)) should equal(true)
-=======
       val transSpace = TranslationSpace[_2D]
       def t = TranslationSpace[_2D].transformForParameters(DenseVector(2.0, 2.0))
       val warpedImg = cImg.compose(t)
@@ -107,20 +92,14 @@
       warpedImg.isDefinedAt((-0.5f, -0.5f)) should be(false)
       warpedImg.isDefinedAt((-2.5f, -2.5f)) should be(false)
       warpedImg.isDefinedAt((-1.5f, -1.5f)) should be(true)
->>>>>>> 15445165
       warpedImg(-1.5f, -1.5f) should be(1.0)
 
     }
   }
-<<<<<<< HEAD
+
 }
 
 
-=======
-
-}
-
->>>>>>> 15445165
 class DomainTest extends FunSpec with ShouldMatchers {
   describe("a domain") {
     it("correctly reports the number of points") {
