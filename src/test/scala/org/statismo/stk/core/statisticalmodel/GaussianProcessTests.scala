package org.statismo.stk.core.statisticalmodel

import scala.language.implicitConversions
import org.scalatest.FunSpec
import org.scalatest.matchers.ShouldMatchers
import org.statismo.stk.core.geometry._
import org.statismo.stk.core.geometry.Point.implicits._
import org.statismo.stk.core.numerics._
import breeze.linalg.DenseVector
import java.io.File
import org.statismo.stk.core.kernels._
<<<<<<< HEAD
import org.statismo.stk.core.common.BoxedDomain
=======
import org.statismo.stk.core.common.{BoxedDomain, BoxedDomain1D, BoxedDomain2D, BoxedDomain3D}
>>>>>>> 7557e365
import org.statismo.stk.core.io.StatismoIO
import org.statismo.stk.core.registration.Transformation

class GaussianProcessTests extends FunSpec with ShouldMatchers {
  implicit def doubleToFloat(d: Double) = d.toFloat


  describe("samples from a gaussian process") {

    def testVarianceForGP(gp : GaussianProcess[OneD], domain : BoxedDomain1D): Unit = {
      val numPoints = 3
      val sampler = UniformDistributionRandomSampler1D(domain, numPoints)
      val (pts, _) = sampler.sample.unzip

      val numSamples = 500
      def sampleValueForIthPoint(i : Int) = for (_ <- 0 until numSamples) yield {
        val (_, vecs) = gp.sampleAtPoints(pts).unzip
        vecs(i)(0)
      }

      // choose an arbitrary point of the domain and check that its mean and variance is correct

      def testAtIthPoint(i : Int) {
        val sampleValuesAtPt = sampleValueForIthPoint(i)
        val meanAtPt= sampleValuesAtPt.sum / numSamples
        val varAtPt = (sampleValuesAtPt.foldLeft(0.0f)((acc, e) => acc + (e - meanAtPt) * (e - meanAtPt))) / numSamples

        meanAtPt should be(0.0f plusOrMinus (3e-1f))
        varAtPt should be(1.0f plusOrMinus (3e-1f))
      }
      for (i <- 0 until numPoints) testAtIthPoint(i)
    }

    it("have the correct mean and variance for a full gp") {
      val domain = BoxedDomain1D(-1.0, 1.0)
      val m = (_ : Point[OneD]) => Vector1D(0)
      val k = UncorrelatedKernel1x1(GaussianKernel1D(2.0))
      val gp = GaussianProcess[OneD](domain, m, k)
      testVarianceForGP(gp, domain)
    }

    it("have the correct mean and variance for a low-rank gp") {
      val domain = BoxedDomain1D(-1.0, 1.0)
      val m = (_ : Point[OneD]) => Vector1D(0)
      val k = UncorrelatedKernel1x1(GaussianKernel1D(2.0))
      val sampler = UniformDistributionRandomSampler1D(domain, 500)
      val lgp = LowRankGaussianProcess.createLowRankGaussianProcess1D(LowRankGaussianProcessConfiguration(domain, sampler, m, k, 100))

      testVarianceForGP(lgp, domain)
    }

    it("have the correct mean and variance for a specialized low-rank gp") {

      val domain = BoxedDomain1D(-1.0, 1.0)
      val m = (_ : Point[OneD]) => Vector1D(0)
      val k = UncorrelatedKernel1x1(GaussianKernel1D(2.0))
      val sampler = UniformDistributionRandomSampler1D(domain, 500)
      val (pts, _) = sampler.sample.unzip
      val lgp = LowRankGaussianProcess.createLowRankGaussianProcess1D(LowRankGaussianProcessConfiguration(domain, sampler, m, k, 100))

      testVarianceForGP(lgp.specializeForPoints(pts), domain)

    }

  }

  describe("A Gaussian process regression") {
    it("keeps the landmark points fixed for a 1D case") {
      val domain = BoxedDomain[_1D](-5.0f, 5f)
      val kernel = UncorrelatedKernel1x1(GaussianKernel1D(5))
      val config = LowRankGaussianProcessConfiguration[_1D](domain, UniformSampler1D(domain, 500), _ => Vector(0f), kernel, 100)
      val gp = LowRankGaussianProcess.createLowRankGaussianProcess1D(config)

      val trainingData = IndexedSeq((-3.0, 1.0), (-1.0, 3.0), (0.0, -1.0), (1.0, -1.0), (3.0, 0.0)).map(t => (Point(t._1), Vector(t._2)))
      val posteriorGP = GaussianProcess.regression(gp, trainingData, 1e-8)

      for ((x, y) <- trainingData) {
        posteriorGP.mean(x)(0) should be(y(0) plusOrMinus 1e-1)
      }

    }

    it("yields a larger posterior variance for points that are less strongly constrained") {
      val domain = BoxedDomain[_1D](-5.0f, 5f)
      val kernel = UncorrelatedKernel1x1(GaussianKernel1D(1.0))
      val config = LowRankGaussianProcessConfiguration[_1D](domain, UniformSampler1D(domain, 500), _ => Vector(0f), kernel, 100)
      val gp = LowRankGaussianProcess.createLowRankGaussianProcess1D(config)

      val pt1 = -3.0f
      val val1 = 1.0
      val pt2 = 1.0f
      val val2 = -1.0
      val trainingData = IndexedSeq((pt1, val1, 0.1), (pt2, val2, 2.0)).map(t => (Point(t._1), Vector(t._2), t._3))
      val posteriorGP = GaussianProcess.regression(gp, trainingData)


      posteriorGP.cov(pt1, pt1)(0, 0) should be < posteriorGP.cov(pt2, pt2)(0, 0)
    }


    it("keeps the landmark points fixed for a 2D case") {
      val domain = BoxedDomain[_2D]((-5.0f, -5.0f), (5.0f, 5.0f))
      val config = LowRankGaussianProcessConfiguration[_2D](domain, UniformSampler2D(domain, 400), _ => Vector(0.0, 0.0), UncorrelatedKernel2x2(GaussianKernel2D(5)), 100)
      val gp = LowRankGaussianProcess.createLowRankGaussianProcess2D(config)

      val trainingData = IndexedSeq((Point(-3.0, -3.0), Vector(1.0, 1.0)), (Point(-1.0, 3.0), Vector(0.0, -1.0)))
      val posteriorGP = GaussianProcess.regression(gp, trainingData, 1e-5)

      for ((x, y) <- trainingData) {
        posteriorGP.mean(x)(0) should be(y(0) plusOrMinus 0.0001)
        posteriorGP.mean(x)(1) should be(y(1) plusOrMinus 0.0001)
      }
    }

    it("keeps the landmark points fixed for a 3D case") {
      val domain = BoxedDomain[_3D]((-5.0f, -5.0f, -5.0f), (5.0f, 5.0f, 5.0f))
      val config = LowRankGaussianProcessConfiguration[_3D](domain, UniformSampler3D(domain, 6 * 6 * 6), _ => Vector(0.0, 0.0, 0.0), UncorrelatedKernel3x3(GaussianKernel3D(5)), 50)
      val gp = LowRankGaussianProcess.createLowRankGaussianProcess3D(config)

      val trainingData = IndexedSeq((Point(-3.0, -3.0, -1.0), Vector(1.0, 1.0, 2.0)), (Point(-1.0, 3.0, 0.0), Vector(0.0, -1.0, 0.0)))
      val posteriorGP = GaussianProcess.regression(gp, trainingData, 1e-5)

      for ((x, y) <- trainingData) {
        posteriorGP.mean(x)(0) should be(y(0) plusOrMinus 0.0001)
        posteriorGP.mean(x)(1) should be(y(1) plusOrMinus 0.0001)
        posteriorGP.mean(x)(2) should be(y(2) plusOrMinus 0.0001)
      }

    }
  }



  describe("a lowRankGaussian process") {
    object Fixture {
      val domain = BoxedDomain[_3D]((-5.0f, -5.0f, -5.0f), (5.0f, 5.0f, 5.0f))
      val sampler = UniformSampler3D(domain, 7 * 7 * 7)
      val kernel = UncorrelatedKernel3x3(GaussianKernel3D(10))
      val gp = {
        val config = LowRankGaussianProcessConfiguration[_3D](domain, sampler, _ => Vector(0.0, 0.0, 0.0), kernel, 100)
       LowRankGaussianProcess.createLowRankGaussianProcess3D(config)
      }
    }

    it("a sample created with the coefficients yields the right coefficients") {
      val gp = Fixture.gp
      val coeffs = DenseVector.rand[Double](gp.rank).map(_.toFloat)
      val randInst = gp.instance(coeffs)
      val pts = Fixture.sampler.sample.map(_._1)
      val td = pts.map(pt => (pt, randInst(pt)))
      val computedCoeffs = gp.coefficients(td, 1e-8)
      computedCoeffs.size should equal(coeffs.size)

      for (i <- 0 until coeffs.size) {
        computedCoeffs(i) should be(coeffs(i) plusOrMinus 1e-2)
      }
    }

    it("yields the same object when a sample from the model is projected") {
      val gp = Fixture.gp
      // TODO: sample() should arguably accept seed argument
      val sample = gp.sample

      val pts = Fixture.sampler.sample.map(_._1)
      val td = pts.map(pt => (pt, sample(pt)))

      val projection = gp.project(td)
      for (pt <- pts) {
        val sampleDf = sample(pt)
        val projectedDf = projection(pt)
        for (i <- 0 until gp.outputDimensionality) {
          sampleDf(i) should be(projectedDf(i) plusOrMinus 1e-2)
        }
      }
    }


    it("yields the same covariance as given by the kernel") {
      val f = Fixture
      val fewPointsSampler = UniformSampler3D(f.domain, 2 * 2 * 2)
      val pts = fewPointsSampler.sample.map(_._1)
      for (pt1 <- pts.par; pt2 <- pts) {
        val covGP = f.gp.cov(pt1, pt2)
        val covKernel = f.kernel(pt1, pt2)
        for (i <- 0 until 3; j <- 0 until 3) {
          covGP(i, j) should be(covKernel(i, j) plusOrMinus 1e-2f)
        }
      }
    }

    it("yields the same covariance as given by the kernel for a real matrix valued kernel (with nondiagonal block structure)") {

      val covKernel = new MatrixValuedPDKernel[_3D, _3D] {
        val f0 = (pt: Point[_3D]) => pt.toBreezeVector
        val f1 = (pt: Point[_3D]) => Point(pt(0) * 2, pt(1) * 0.5, pt(2) * 3).toBreezeVector
        val f = (pt1: Point[_3D], pt2: Point[_3D]) => {
          f0(pt1).asDenseMatrix.t * f0(pt2).asDenseMatrix + f1(pt1).asDenseMatrix.t * f1(pt2).asDenseMatrix
        }

        def apply(x: Point[_3D], y: Point[_3D]) = {
          MatrixNxN[_3D](f(x, y).data)
        }
      }

      val domain = BoxedDomain[_3D]((-5.0f, -5.0f, -5.0f), (5.0f, 5.0f, 5.0f))
      val sampler = UniformSampler3D(domain, 7 * 7 * 7)
      val kernel = covKernel
      val gp = {
        val config = LowRankGaussianProcessConfiguration[_3D](domain, sampler, _ => Vector(0.0, 0.0, 0.0), kernel, 5)
        LowRankGaussianProcess.createLowRankGaussianProcess3D(config)
      }
      val fewPointsSampler = UniformSampler3D(domain, 2 * 2 * 2)
      val pts = fewPointsSampler.sample.map(_._1)

      for (pt1 <- pts; pt2 <- pts) {
        val covGP = gp.cov(pt1, pt2)
        val covKernel = kernel(pt1, pt2)
        for (i <- 0 until 3; j <- 0 until 3) {
          covGP(i, j) should be(covKernel(i, j) plusOrMinus 1e-2)
        }
      }
    }

  }

  describe("a specialized Gaussian process") {

    object Fixture {
      val domain = BoxedDomain[_3D]((-5.0f, -5.0f, -5.0f), (5.0f, 5.0f, 5.0f))
      val sampler = UniformSampler3D(domain, 6 * 6 * 6)
      val gp = {
        val config = LowRankGaussianProcessConfiguration[_3D](domain, sampler, _ => Vector(0.0, 0.0, 0.0), UncorrelatedKernel3x3(GaussianKernel3D(5)), 100)
        LowRankGaussianProcess.createLowRankGaussianProcess3D(config)
      }
      val specializedPoints = sampler.sample.map(_._1)
      val specializedGp = gp.specializeForPoints(specializedPoints)
    }

    it("yields the same deformations at the specialized points") {
      val f = Fixture

      val coeffs = DenseVector.zeros[Float](f.gp.eigenPairs.size)
      val gpInstance = f.gp.instance(coeffs)
      val specializedGpInstance = f.specializedGp.instance(coeffs)
      for (pt <- f.specializedPoints) {
        gpInstance(pt) should equal(specializedGpInstance(pt))
      }

      for ((pt, df) <- f.specializedGp.instanceAtPoints(coeffs)) {
        df should equal(gpInstance(pt))
      }
    }

    it("yields the same result for gp regression as a normal gp") {
      val f = Fixture

      val trainingData = IndexedSeq((Point(-3.0, -3.0, -1.0), Vector(1.0, 1.0, 2.0)), (Point(-1.0, 3.0, 0.0), Vector(0.0, -1.0, 0.0)))
      val posteriorGP = GaussianProcess.regression(f.gp, trainingData, 1e-5)
      val specializedPosteriorGP: LowRankGaussianProcess[_3D] = GaussianProcess.regression(f.specializedGp, trainingData, 1e-5, meanOnly = false)

      val meanPosterior = posteriorGP.mean
      val meanPosteriorSpecialized = specializedPosteriorGP.mean
      val phi1Posterior = posteriorGP.eigenPairs(0)._2
      val phi1PosteriorSpezialized = specializedPosteriorGP.eigenPairs(0)._2

      // both posterior processes should give the same values at the specialized points
      for (pt <- f.specializedPoints.par) {
        for (d <- 0 until 3) {
          meanPosterior(pt)(d) should be(meanPosteriorSpecialized(pt)(d) plusOrMinus 1e-5)
          phi1Posterior(pt)(d) should be(phi1PosteriorSpezialized(pt)(d) plusOrMinus 1e-5)
        }
      }
    }

    it("yields the same covariance function as a normal gp") {
      val f = Fixture

      val specializedCov = f.specializedGp.cov
      val cov = f.gp.cov
      for (pt1 <- f.specializedPoints.par; pt2 <- f.specializedPoints) {
        val covGp = cov(pt1, pt2)
        val covSpecialized = specializedCov(pt1, pt2)
        for (i <- 0 until 3; j <- 0 until 3) {
          covGp(i, j) should be(covSpecialized(i, j) plusOrMinus 1e-5)
        }
      }
    }
  }

  describe("a pca model, estimates the first eigenvalue from the samples") {
    it("estimates the same variance for the first eigenmode independent of the discretization") {
      org.statismo.stk.core.initialize()

      // we create artifical samples from an existing model
      val path = getClass.getResource("/facemodel.h5").getPath
      val model = StatismoIO.readStatismoMeshModel(new File(path)).get

      val samples = for (i <- 0 until 10) yield model.sample
      val transforms = for (s <- samples) yield new Transformation[_3D] {
        val samplePts = s.pointSeq

        override def apply(x: Point[_3D]): Point[_3D] = {
          val (_, ptId) = model.mesh.findClosestPoint(x)
          samplePts(ptId)
        }

      }

      // model building
      val sampler1 = FixedPointsUniformMeshSampler3D(model.mesh, 50000, 42)
      val gp1 = LowRankGaussianProcess.createLowRankGPFromTransformations(model.mesh, transforms, sampler1)

      val sampler2 = FixedPointsUniformMeshSampler3D(model.mesh, 100000, 42)
      val gp2 = LowRankGaussianProcess.createLowRankGPFromTransformations(model.mesh, transforms, sampler2)

      val (lambdas1, _) = gp1.eigenPairs.unzip
      val (lambdas2, _) = gp2.eigenPairs.unzip
      for ((l1, l2) <- lambdas1 zip lambdas2 if l1 > 1e-5 && l2 > 1e-5) {
        l1 should be(l2 plusOrMinus (l1 * 0.05))
      }
    }
  }



}<|MERGE_RESOLUTION|>--- conflicted
+++ resolved
@@ -9,11 +9,8 @@
 import breeze.linalg.DenseVector
 import java.io.File
 import org.statismo.stk.core.kernels._
-<<<<<<< HEAD
 import org.statismo.stk.core.common.BoxedDomain
-=======
-import org.statismo.stk.core.common.{BoxedDomain, BoxedDomain1D, BoxedDomain2D, BoxedDomain3D}
->>>>>>> 7557e365
+
 import org.statismo.stk.core.io.StatismoIO
 import org.statismo.stk.core.registration.Transformation
 
@@ -23,7 +20,7 @@
 
   describe("samples from a gaussian process") {
 
-    def testVarianceForGP(gp : GaussianProcess[OneD], domain : BoxedDomain1D): Unit = {
+    def testVarianceForGP(gp : GaussianProcess[_1D], domain : BoxedDomain[_1D]): Unit = {
       val numPoints = 3
       val sampler = UniformDistributionRandomSampler1D(domain, numPoints)
       val (pts, _) = sampler.sample.unzip
@@ -48,16 +45,16 @@
     }
 
     it("have the correct mean and variance for a full gp") {
-      val domain = BoxedDomain1D(-1.0, 1.0)
-      val m = (_ : Point[OneD]) => Vector1D(0)
+      val domain = BoxedDomain[_1D](Point(-1.0), Point(1.0))
+      val m = (_ : Point[_1D]) => Vector(0)
       val k = UncorrelatedKernel1x1(GaussianKernel1D(2.0))
-      val gp = GaussianProcess[OneD](domain, m, k)
+      val gp = GaussianProcess[_1D](domain, m, k)
       testVarianceForGP(gp, domain)
     }
 
     it("have the correct mean and variance for a low-rank gp") {
-      val domain = BoxedDomain1D(-1.0, 1.0)
-      val m = (_ : Point[OneD]) => Vector1D(0)
+      val domain = BoxedDomain[_1D](Point(-1.0), Point(1.0))
+      val m = (_ : Point[_1D]) => Vector(0)
       val k = UncorrelatedKernel1x1(GaussianKernel1D(2.0))
       val sampler = UniformDistributionRandomSampler1D(domain, 500)
       val lgp = LowRankGaussianProcess.createLowRankGaussianProcess1D(LowRankGaussianProcessConfiguration(domain, sampler, m, k, 100))
@@ -67,8 +64,8 @@
 
     it("have the correct mean and variance for a specialized low-rank gp") {
 
-      val domain = BoxedDomain1D(-1.0, 1.0)
-      val m = (_ : Point[OneD]) => Vector1D(0)
+      val domain = BoxedDomain[_1D](Point(-1.0), Point(1.0))
+      val m = (_ : Point[_1D]) => Vector(0)
       val k = UncorrelatedKernel1x1(GaussianKernel1D(2.0))
       val sampler = UniformDistributionRandomSampler1D(domain, 500)
       val (pts, _) = sampler.sample.unzip
