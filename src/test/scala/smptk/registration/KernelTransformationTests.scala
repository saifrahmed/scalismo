--- conflicted
+++ resolved
@@ -42,6 +42,7 @@
 import smptk.numerics.{ UniformSampler1D, UniformSampler3D }
 import smptk.image.Geometry.CoordVector3D
 import smptk.image.DiscreteImageDomain3D
+import smptk.registration.GaussianProcess._
 
 class KernelTransformationTests extends FunSpec with ShouldMatchers {
 
@@ -53,13 +54,9 @@
       val domain = DiscreteImageDomain1D(CoordVector1D(-5f), CoordVector1D(2f), CoordVector1D(100))
 
       val sampler = UniformSampler1D()
-<<<<<<< HEAD
-
-      val (lambdas, phis, numParams) = Kernel.computeNystromApproximation(kernel, domain, 100, 500, sampler)
-
-=======
+
       val eigPairs = Kernel.computeNystromApproximation(kernel, domain, 100, 500, sampler)
->>>>>>> bf5428ac
+
       def approxKernel(x: Point1D, y: Point1D) = {
         (0 until eigPairs.size).foldLeft(0.)((sum, i) => {
           val (lambda_i, phi_i) = eigPairs(i)
@@ -106,15 +103,11 @@
       val domain = DiscreteImageDomain2D(CoordVector2D(0., 0.), CoordVector2D(1, 1), CoordVector2D(20, 20))
       val sampler = UniformSampler2D()
 
-<<<<<<< HEAD
-      val (approxLambdas, phis, effectiveNumComponents) = Kernel.computeNystromApproximation[CoordVector2D](ndKernel, domain, 10, 100, sampler)
-
-=======
+
       val eigPairsApprox = Kernel.computeNystromApproximation[CoordVector2D](ndKernel, domain, 10, 500, sampler)
       val approxLambdas = eigPairsApprox.map(_._1)
   
       
->>>>>>> bf5428ac
       val realKernelMatrix = DenseMatrix.zeros[Double](domain.numberOfPoints * kernelDim, domain.numberOfPoints * kernelDim)
 
       for (i <- 0 until domain.numberOfPoints; j <- 0 until domain.numberOfPoints; di <- 0 until kernelDim; dj <- 0 until kernelDim) {
@@ -122,15 +115,11 @@
       }
 
       //val (_,realrealLambdas,_) = breeze.linalg.svd(realKernelMatrix)
-<<<<<<< HEAD
-      val (_, realLambdas, _) = RandomSVD.computeSVD(realKernelMatrix * (domain.volume / domain.numberOfPoints), effectiveNumComponents)
-      println("approx lambdas " + approxLambdas)
-      println("real lambdas " + realLambdas)
-=======
+
       val (_, realLambdas, _) = RandomSVD.computeSVD(realKernelMatrix * (domain.volume / domain.numberOfPoints), eigPairsApprox.size)
       println("approx lambdas " +approxLambdas)
       println("real lambdas " +realLambdas)
->>>>>>> bf5428ac
+
       for (l <- approxLambdas.zipWithIndex)
         l._1 should be(realLambdas(l._2) plusOrMinus (0.1))
 
@@ -143,18 +132,12 @@
       val domain = DiscreteImageDomain2D(CoordVector2D(0., 0.), CoordVector2D(1., 1.), CoordVector2D(20, 20))
       val domain2 = DiscreteImageDomain2D(CoordVector2D(0., 0.), CoordVector2D(0.5, 0.5), CoordVector2D(20, 20))
       val sampler = UniformSampler2D()
-<<<<<<< HEAD
-
-      val (lambdasDomain1, phis, numParams) = Kernel.computeNystromApproximation[CoordVector2D](ndKernel, domain, 10, 500, sampler)
-
-      val (lambdasDomain2, phis2, numParams2) = Kernel.computeNystromApproximation[CoordVector2D](ndKernel, domain2, 10, 500, sampler)
-
-=======
+
       val eigPairsDomain1 = Kernel.computeNystromApproximation[CoordVector2D](ndKernel, domain, 10, 500, sampler)
       val lambdasDomain1 = eigPairsDomain1.map(_._1)
       val eigPairsDomain2 = Kernel.computeNystromApproximation[CoordVector2D](ndKernel, domain2, 10, 500, sampler)
       val lambdasDomain2 = eigPairsDomain2.map(_._1)
->>>>>>> bf5428ac
+
       for (l <- lambdasDomain1.zipWithIndex)
         l._1 should be((lambdasDomain2(l._2)) plusOrMinus (0.001))
     }
@@ -163,23 +146,17 @@
       val kernel = GaussianKernel1D(20)
       val domain = DiscreteImageDomain1D(CoordVector1D(-5f), CoordVector1D(2f), CoordVector1D(100))
       val sampler = UniformSampler1D()
-<<<<<<< HEAD
-
-      val (lambdas, phis, numParams) = Kernel.computeNystromApproximation(kernel, domain, 100, 500, sampler)
-=======
+
       val eigPairs = Kernel.computeNystromApproximation(kernel, domain, 100, 500, sampler)
->>>>>>> bf5428ac
+
 
       val integrator = Integrator[CoordVector1D](IntegratorConfiguration(UniformSampler1D(), domain.numberOfPoints))
 
       for (i <- 0 until 20) {
-<<<<<<< HEAD
-
-        val phiImg = ContinuousScalarImage1D(domain.isInside, (x: Point1D) => phis(x)(i)(0) * phis(x)(i)(0), Some(Point1D => DenseVector[Double](0.)))
-=======
-    	  val (lambda_i, phi_i) = eigPairs(i)
+
+    	val (lambda_i, phi_i) = eigPairs(i)
         val phiImg = new ContinuousScalarImage1D(domain.isInside, (x: Point1D) => phi_i(x)(0) * phi_i(x)(0), Some(Point1D => DenseVector[Double](0.)))
->>>>>>> bf5428ac
+
         val v = integrator.integrateScalar(phiImg, domain)
         v should be(1. plusOrMinus 0.1)
       }
@@ -194,7 +171,7 @@
 
         val gk = GaussianKernel1D(0.1)
 
-        val gp = LowRankGaussianProcess1D(LowRankGaussianProcessConfiguration(domain, (x: CoordVector1D[Double]) => DenseVector(0.), gk, 10, 500))
+        val gp = createLowRankGaussianProcess1D(LowRankGaussianProcessConfiguration(domain, (x: CoordVector1D[Double]) => DenseVector(0.), gk, 10, 500))
 
         val regConf = RegistrationConfiguration[CoordVector1D](
           regularizationWeight = 0.0,
@@ -234,7 +211,7 @@
         // Define a transformation    
         val gk = UncorrelatedKernelND(GaussianKernel2D(400), 2)
 
-        val gp = LowRankGaussianProcess2D(LowRankGaussianProcessConfiguration(domain, (x: CoordVector2D[Double]) => DenseVector(0., 0.), gk, 2, 500))
+        val gp = createLowRankGaussianProcess2D(LowRankGaussianProcessConfiguration(domain, (x: CoordVector2D[Double]) => DenseVector(0., 0.), gk, 2, 500))
 
         val kernelTransformConfig = KernelTransformationSpaceConfiguration[CoordVector2D](gp, true)
         val transformSpace = KernelTransformationSpace2D(kernelTransformConfig)
@@ -280,7 +257,7 @@
         // Define a transformation    
         val gk = UncorrelatedKernelND(GaussianKernel2D(50.), 2)
 
-        val gp = LowRankGaussianProcess2D(LowRankGaussianProcessConfiguration(domain, (x: CoordVector2D[Double]) => DenseVector(0., 0.), gk, 2, 500))
+        val gp = createLowRankGaussianProcess2D(LowRankGaussianProcessConfiguration(domain, (x: CoordVector2D[Double]) => DenseVector(0., 0.), gk, 2, 500))
 
         val kernelTransformConfig = KernelTransformationSpaceConfiguration[CoordVector2D](gp, true)
         val transformSpace = KernelTransformationSpace2D(kernelTransformConfig)
