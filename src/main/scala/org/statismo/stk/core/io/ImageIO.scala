--- conflicted
+++ resolved
@@ -6,8 +6,7 @@
 import java.io.File
 import scala.util.Success
 import org.statismo.stk.core.image.DiscreteImageDomain
-import reflect.runtime.universe.{TypeTag, typeOf}
-
+import reflect.runtime.universe.{ TypeTag, typeOf }
 import org.statismo.stk.core.image.DiscreteScalarImage2D
 import java.io.IOException
 import org.statismo.stk.core.image.DiscreteImage
@@ -23,18 +22,14 @@
 import breeze.linalg.DenseMatrix
 import breeze.linalg.DenseVector
 import org.statismo.stk.core.registration.Transformation
-<<<<<<< HEAD
-import org.statismo.stk.core.image.Interpolation
-import org.statismo.stk.core.image.Resample
-import org.statismo.stk.core.image.DiscreteScalarImage3D
-=======
 import org.statismo.stk.core.image.DiscreteScalarImage3D
 import org.statismo.stk.core.registration.LandmarkRegistration
-import org.statismo.stk.core.registration.AnisotropicScalingSpace3D
-import org.statismo.stk.core.registration.AnisotropicSimilarityTransformationSpace3D
-import org.apache.commons.math3.geometry.Space
->>>>>>> 34c3bbba
-
+import org.statismo.stk.core.registration.AnisotropicScalingSpace
+import org.statismo.stk.core.registration.AnisotropicSimilarityTransformationSpace
+import javafx.geometry.Point3D
+import org.statismo.stk.core.image.{ DiscreteImageDomain1D, DiscreteImageDomain2D, DiscreteImageDomain3D }
+import reflect.runtime.universe.{ TypeTag, typeOf }
+import org.statismo.stk.core.registration.AnisotropicScalingSpace
 /**
  * WARNING! WE ARE USING RAS COORDINATE SYSTEM
  */
@@ -42,21 +37,14 @@
 object ImageIO {
 
   private case class GenericImageData[Scalar](
-<<<<<<< HEAD
-                                               origin: Array[Double],
-                                               spacing: Array[Double],
-                                               size: Array[Long],
-                                               pixelDimensionality: Int,
-                                               voxelType: String,
-                                               data: Array[Scalar]) {
-=======
+
     origin: Array[Double],
     spacing: Array[Double],
     size: Array[Long],
     pixelDimensionality: Int,
     voxelType: String,
     data: Array[Scalar]) {
->>>>>>> 34c3bbba
+
     def hasDimensionality(dim: Int): Boolean = {
       origin.size == dim &&
         spacing.size == dim &&
@@ -64,28 +52,14 @@
     }
   }
 
-<<<<<<< HEAD
-  def read1DScalarImage[Scalar: ScalarValue : TypeTag](file: File): Try[DiscreteScalarImage1D[Scalar]] = {
-=======
   def read1DScalarImage[Scalar: ScalarValue: TypeTag](file: File): Try[DiscreteScalarImage1D[Scalar]] = {
->>>>>>> 34c3bbba
 
     file match {
       case f if f.getAbsolutePath.endsWith(".h5") =>
 
         val imageDataOrFailure = readHDF5[Scalar](f)
         imageDataOrFailure.flatMap {
-<<<<<<< HEAD
-          imageData => {
-            if (!imageData.hasDimensionality(1)) {
-              Failure(new Exception(s"wrong dimensionality in the image data"))
-            } else if (imageData.pixelDimensionality != 1) {
-              Failure(new Exception("wrong pixel dimensionality in image data"))
-            } else {
-
-              val domain = DiscreteImageDomain[_1D](Point(imageData.origin(0).toFloat), Vector(imageData.spacing(0).toFloat), Index(imageData.size(0).toInt))
-              Success(DiscreteScalarImage1D(domain, imageData.data))
-=======
+
           imageData =>
             {
               if (!imageData.hasDimensionality(1)) {
@@ -94,41 +68,23 @@
                 Failure(new Exception("wrong pixel dimensionality in image data"))
               } else {
 
-                val domain = DiscreteImageDomain1D(Point1D(imageData.origin(0).toFloat), Vector1D(imageData.spacing(0).toFloat), Index1D(imageData.size(0).toInt))
+                val domain = DiscreteImageDomain[_1D](Point(imageData.origin(0).toFloat), Vector(imageData.spacing(0).toFloat), Index(imageData.size(0).toInt))
                 Success(DiscreteScalarImage1D(domain, imageData.data))
               }
->>>>>>> 34c3bbba
             }
         }
       case _ => Failure(new Exception("Unknown file type received" + file.getAbsolutePath))
     }
   }
 
-<<<<<<< HEAD
-  def read3DScalarImage[Scalar: ScalarValue : TypeTag : ClassTag](file: File): Try[DiscreteScalarImage3D[Scalar]] = {
-=======
   def read3DScalarImage[Scalar: ScalarValue: TypeTag: ClassTag](file: File): Try[DiscreteScalarImage3D[Scalar]] = {
->>>>>>> 34c3bbba
 
     file match {
       case f if f.getAbsolutePath.endsWith(".h5") =>
 
         val imageDataOrFailure = readHDF5[Scalar](f)
         imageDataOrFailure.flatMap {
-<<<<<<< HEAD
-          imageData => {
-            if (!imageData.hasDimensionality(3)) {
-              Failure(new Exception(s"wrong dimensionality in the image data"))
-            } else if (imageData.pixelDimensionality != 1) {
-              Failure(new Exception("wrong pixel dimensionality in image data"))
-            } else {
-              val domain = DiscreteImageDomain[_3D](
-                Point(imageData.origin(0).toFloat, imageData.origin(1).toFloat, imageData.origin(2).toFloat),
-                Vector(imageData.spacing(0).toFloat, imageData.spacing(1).toFloat, imageData.spacing(2).toFloat),
-                Index(imageData.size(0).toInt, imageData.size(1).toInt, imageData.size(2).toInt))
-
-              Success(DiscreteScalarImage3D(domain, imageData.data))
-=======
+
           imageData =>
             {
               if (!imageData.hasDimensionality(3)) {
@@ -136,14 +92,14 @@
               } else if (imageData.pixelDimensionality != 1) {
                 Failure(new Exception("wrong pixel dimensionality in image data"))
               } else {
-                val domain = DiscreteImageDomain3D(
-                  Point3D(imageData.origin(0).toFloat, imageData.origin(1).toFloat, imageData.origin(2).toFloat),
-                  Vector3D(imageData.spacing(0).toFloat, imageData.spacing(1).toFloat, imageData.spacing(2).toFloat),
-                  Index3D(imageData.size(0).toInt, imageData.size(1).toInt, imageData.size(2).toInt))
+                val domain = DiscreteImageDomain[_3D](
+                  Point(imageData.origin(0).toFloat, imageData.origin(1).toFloat, imageData.origin(2).toFloat),
+                  Vector(imageData.spacing(0).toFloat, imageData.spacing(1).toFloat, imageData.spacing(2).toFloat),
+                  Index(imageData.size(0).toInt, imageData.size(1).toInt, imageData.size(2).toInt))
 
                 Success(DiscreteScalarImage3D(domain, imageData.data))
+
               }
->>>>>>> 34c3bbba
             }
         }
       case f if f.getAbsolutePath.endsWith(".vtk") =>
@@ -166,30 +122,14 @@
     }
   }
 
-<<<<<<< HEAD
-  def read2DScalarImage[Scalar: ScalarValue : TypeTag](file: File): Try[DiscreteScalarImage2D[Scalar]] = {
-=======
   def read2DScalarImage[Scalar: ScalarValue: TypeTag](file: File): Try[DiscreteScalarImage2D[Scalar]] = {
->>>>>>> 34c3bbba
 
     file match {
       case f if f.getAbsolutePath.endsWith(".h5") =>
 
         val imageDataOrFailure = readHDF5[Scalar](f)
         imageDataOrFailure.flatMap {
-<<<<<<< HEAD
-          imageData => {
-            if (!imageData.hasDimensionality(2)) {
-              Failure(new Exception("wrong dimensionality in the image data "))
-            } else if (imageData.pixelDimensionality != 1) {
-              Failure(new Exception("wrong pixel dimensionality in image data"))
-            } else {
-              val domain = DiscreteImageDomain[_2D](
-                Point(imageData.origin(0).toFloat, imageData.origin(1).toFloat),
-                Vector(imageData.spacing(0).toFloat, imageData.spacing(1).toFloat),
-                Index(imageData.size(0).toInt, imageData.size(1).toInt))
-              Success(DiscreteScalarImage2D(domain, imageData.data))
-=======
+
           imageData =>
             {
               if (!imageData.hasDimensionality(2)) {
@@ -197,13 +137,13 @@
               } else if (imageData.pixelDimensionality != 1) {
                 Failure(new Exception("wrong pixel dimensionality in image data"))
               } else {
-                val domain = DiscreteImageDomain2D(
-                  Point2D(imageData.origin(0).toFloat, imageData.origin(1).toFloat),
-                  Vector2D(imageData.spacing(0).toFloat, imageData.spacing(1).toFloat),
-                  Index2D(imageData.size(0).toInt, imageData.size(1).toInt))
+                val domain = DiscreteImageDomain[_2D](
+                  Point(imageData.origin(0).toFloat, imageData.origin(1).toFloat),
+                  Vector(imageData.spacing(0).toFloat, imageData.spacing(1).toFloat),
+                  Index(imageData.size(0).toInt, imageData.size(1).toInt))
                 Success(DiscreteScalarImage2D(domain, imageData.data))
               }
->>>>>>> 34c3bbba
+
             }
         }
       case f if f.getAbsolutePath.endsWith(".vtk") =>
@@ -225,23 +165,17 @@
     }
   }
 
-  private def readNifti[Scalar: ScalarValue : TypeTag : ClassTag](file: File): Try[DiscreteScalarImage3D[Scalar]] = {
+  private def readNifti[Scalar: ScalarValue: TypeTag: ClassTag](file: File): Try[DiscreteScalarImage3D[Scalar]] = {
 
     val scalarConv = implicitly[ScalarValue[Scalar]]
 
     for {
-<<<<<<< HEAD
-      volume <- Try {
-        NiftiVolume.read(file.getAbsolutePath)
-      }
-      (transVoxelToWorld, transWorldToVoxel) <- computeNiftiWorldToVoxelTransforms(volume)
+
+      volume <- FastReadOnlyNiftiVolume.read(file.getAbsolutePath)
+      pair <- computeNiftiWorldToVoxelTransforms(volume)
     } yield {
-=======
-      volume <- FastReadOnlyNiftiVolume.read(file.getAbsolutePath)
-      (transVoxelToWorld, transWorldToVoxel) <- computeNiftiWorldToVoxelTransforms(volume)
-    } yield {
-
->>>>>>> 34c3bbba
+      val (transVoxelToWorld, transWorldToVoxel) = pair
+
       val nx = volume.header.dim(1)
       val ny = volume.header.dim(2)
       val nz = volume.header.dim(3)
@@ -250,62 +184,31 @@
       if (dim == 0)
         dim = 1
 
-<<<<<<< HEAD
-      // the 8 corners of the box
-      val c1 = transVoxelToWorld(Point(0, 0, 0))
-      val c2 = transVoxelToWorld(Point(0, 0, nz))
-      val c3 = transVoxelToWorld(Point(0, ny, 0))
-      val c4 = transVoxelToWorld(Point(0, ny, nz))
-      val c5 = transVoxelToWorld(Point(nx, 0, 0))
-      val c6 = transVoxelToWorld(Point(nx, 0, nz))
-      val c7 = transVoxelToWorld(Point(nx, ny, 0))
-      val c8 = transVoxelToWorld(Point(nx, ny, nz))
-
-      val voxelDataVTK = for (d <- 0 until dim; k <- 0 until nz; j <- 0 until ny; i <- 0 until nx) yield volume.data(i)(j)(k)(d)
-
-      // we create an image from the raw voxel data, which we can then transform using our transformation machinery to its world coordinates.
-      val unitDomain = DiscreteImageDomain[_3D](Point(0, 0, 0), Vector(1, 1, 1), Index(nx, ny, nz))
-      val img = DiscreteScalarImage3D[Scalar](unitDomain, voxelDataVTK.map(v => scalarConv.fromDouble(v)).toArray)
-=======
       /* figure out the anisotropic scaling factor */
       val s = volume.header.pixdim
       val spacing = DenseVector(s(1), s(2), s(3))
->>>>>>> 34c3bbba
-
-      val anisotropicScaling = AnisotropicScalingSpace3D()(spacing)
-
-<<<<<<< HEAD
-      val newOrigin = Point(corners.map(c => c(0)).min, corners.map(c => c(1)).min, corners.map(c => c(2)).min)
-
-      val cimg = Interpolation.interpolate(img, 0)
-      val newSpacing = Vector(volume.header.pixdim(1), volume.header.pixdim(2), volume.header.pixdim(3))
-
-      val newDomain = DiscreteImageDomain[_3D](newOrigin, newSpacing, Index(nx, ny, nz))
-      Resample.sample[Scalar](cimg.compose(transWorldToVoxel), newDomain, 0f)
-=======
+
+      val anisotropicScaling = new AnisotropicScalingSpace[_3D].transformForParameters(spacing)
+
       /* get a rigid registration by mapping a few points */
-      val origPs = List(Point3D(0, 0, nz), Point3D(0, ny, 0), Point3D(0, ny, nz), Point3D(nx, 0, 0), Point3D(nx, 0, nz), Point3D(nx, ny, 0), Point3D(nx, ny, nz))
+      val origPs = List(Point(0, 0, nz), Point(0, ny, 0), Point(0, ny, nz), Point(nx, 0, 0), Point(nx, 0, nz), Point(nx, ny, 0), Point(nx, ny, nz))
       val scaledPS = origPs.map(anisotropicScaling)
       val imgPs = origPs.map(transVoxelToWorld)
 
       val rigidReg = LandmarkRegistration.rigid3DLandmarkRegistration((scaledPS zip imgPs).toIndexedSeq)
-      val transform = AnisotropicSimilarityTransformationSpace3D().transformForParameters(DenseVector(rigidReg.parameters.data ++ spacing.data))
-
-      val newDomain = DiscreteImageDomain3D(Index3D(nx, ny, nz), transform)
+      val transform = AnisotropicSimilarityTransformationSpace[_3D](Point(0, 0, 0)).transformForParameters(DenseVector(rigidReg.parameters.data ++ spacing.data))
+
+      val newDomain = DiscreteImageDomain[_3D](Index(nx, ny, nz), transform)
       DiscreteScalarImage3D[Scalar](newDomain, volume.dataArray.map(v => scalarConv.fromDouble(v)))
->>>>>>> 34c3bbba
+
     }
   }
 
   /**
    * returns transformations from voxel to World coordinates and its inverse
    */
-<<<<<<< HEAD
-  private[this] def computeNiftiWorldToVoxelTransforms(volume: NiftiVolume): Try[(Transformation[_3D], Transformation[_3D])] = {
-=======
-  private[this] def computeNiftiWorldToVoxelTransforms(volume: FastReadOnlyNiftiVolume): Try[(Transformation[ThreeD], Transformation[ThreeD])] = {
->>>>>>> 34c3bbba
-
+
+  private[this] def computeNiftiWorldToVoxelTransforms(volume: FastReadOnlyNiftiVolume): Try[(Transformation[_3D], Transformation[_3D])] = {
     var dim = volume.header.dim(4)
 
     if (dim == 0)
@@ -313,26 +216,7 @@
 
     // check this page http://brainder.org/2012/09/23/the-nifti-file-format/
     // for details about the nifty format
-<<<<<<< HEAD
-    if (volume.header.sform_code == 0) return Failure(new IOException("currently we can only read nifty format with sform_code > 0"))
-
-    val affineTransMatrix = DenseMatrix.create(4, 4, volume.header.sform_to_mat44().flatten).t
-
-    val t = new Transformation[_3D] {
-      def apply(x: Point[_3D]) = {
-        val xh = DenseVector(x(0), x(1), x(2), 1.0)
-        val t = affineTransMatrix * xh
-        Point(t(0).toFloat, t(1).toFloat, t(2).toFloat)
-      }
-    }
-
-    val affineTransMatrixInv = breeze.linalg.inv(affineTransMatrix)
-    val tinv = new Transformation[_3D] {
-      def apply(x: Point[_3D]) = {
-        val xh = DenseVector(x(0), x(1), x(2), 1.0)
-        val t = affineTransMatrixInv * xh
-        Point(t(0).toFloat, t(1).toFloat, t(2).toFloat)
-=======
+
     if (volume.header.sform_code == 0 && volume.header.qform_code == 0)
       return Failure(new IOException("cannot read nifti with both qform and sform codes set to 0"))
 
@@ -344,31 +228,30 @@
     // flip scaling to account for RAS coordinates 
     affineTransMatrix(0, 0) = -affineTransMatrix(0, 0)
     affineTransMatrix(1, 1) = -affineTransMatrix(1, 1)
-  
+
     //also flip origin (translation params) 
-    affineTransMatrix(0, 3) = -affineTransMatrix(0,3)
-    affineTransMatrix(1, 3) = -affineTransMatrix(1,3)
-
-    val t = new Transformation[ThreeD] {
-      def apply(x: Point[ThreeD]) = {
+    affineTransMatrix(0, 3) = -affineTransMatrix(0, 3)
+    affineTransMatrix(1, 3) = -affineTransMatrix(1, 3)
+
+    val t = new Transformation[_3D] {
+      def apply(x: Point[_3D]) = {
         val xh = DenseVector(x(0), x(1), x(2), 1.0)
         val t: DenseVector[Double] = affineTransMatrix * xh
-        Point3D(t(0).toFloat, t(1).toFloat, t(2).toFloat)
+        Point(t(0).toFloat, t(1).toFloat, t(2).toFloat)
       }
       //override def takeDerivative(x: Point[ThreeD]): Matrix3x3 = ???
     }
 
     val affineTransMatrixInv: DenseMatrix[Double] = breeze.linalg.inv(affineTransMatrix)
-    val tinv = new Transformation[ThreeD] {
-      def apply(x: Point[ThreeD]) = {
+    val tinv = new Transformation[_3D] {
+      def apply(x: Point[_3D]) = {
         val xh: DenseVector[Double] = DenseVector(x(0), x(1), x(2), 1.0)
         val t: DenseVector[Float] = affineTransMatrixInv * xh.map(_.toFloat)
-        Point3D(t(0), t(1), t(2))
->>>>>>> 34c3bbba
+        Point(t(0), t(1), t(2))
       }
     }
 
-    Success(t, tinv)
+    Success((t, tinv))
   }
 
   /**
@@ -399,11 +282,8 @@
     genericImageData
   }
 
-<<<<<<< HEAD
-  def writeImage[Scalar: ScalarValue : TypeTag : ClassTag](img: DiscreteScalarImage1D[Scalar], file: File): Try[Unit] = {
-=======
   def writeImage[Scalar: ScalarValue: TypeTag: ClassTag](img: DiscreteScalarImage1D[Scalar], file: File): Try[Unit] = {
->>>>>>> 34c3bbba
+
     val filename = file.getAbsolutePath
     filename match {
       case f if f.endsWith(".h5") => writeHDF5(img, file)
@@ -412,11 +292,8 @@
     }
   }
 
-<<<<<<< HEAD
-  def writeImage[Scalar: ScalarValue : TypeTag : ClassTag](img: DiscreteScalarImage2D[Scalar], file: File): Try[Unit] = {
-=======
   def writeImage[Scalar: ScalarValue: TypeTag: ClassTag](img: DiscreteScalarImage2D[Scalar], file: File): Try[Unit] = {
->>>>>>> 34c3bbba
+
     val filename = file.getAbsolutePath
     filename match {
       case f if f.endsWith(".h5") => writeHDF5(img, file)
@@ -426,11 +303,8 @@
     }
   }
 
-<<<<<<< HEAD
-  def writeImage[Scalar: ScalarValue : TypeTag : ClassTag](img: DiscreteScalarImage3D[Scalar], file: File): Try[Unit] = {
-=======
   def writeImage[Scalar: ScalarValue: TypeTag: ClassTag](img: DiscreteScalarImage3D[Scalar], file: File): Try[Unit] = {
->>>>>>> 34c3bbba
+
     val filename = file.getAbsolutePath
     filename match {
       case f if f.endsWith(".h5") => writeHDF5(img, file)
@@ -441,7 +315,7 @@
     }
   }
 
-  private[this] def writeNifti[Scalar: ScalarValue : TypeTag : ClassTag](img: DiscreteScalarImage3D[Scalar], file: File): Try[Unit] = {
+  private[this] def writeNifti[Scalar: ScalarValue: TypeTag: ClassTag](img: DiscreteScalarImage3D[Scalar], file: File): Try[Unit] = {
     val scalarConv = implicitly[ScalarValue[Scalar]]
 
     val domain = img.domain
@@ -453,19 +327,10 @@
       val volume = new NiftiVolume(size(0), size(1), size(2), dim)
 
       // the data
-<<<<<<< HEAD
-      for (d <- 0 until dim) {
-        for (k <- 0 until size(2)) {
-          for (j <- 0 until size(1)) {
-            for (i <- 0 until size(0)) {
-              volume.data(i)(j)(k)(d) = scalarConv.toDouble(img(Index(i, j, k)))
-            }
-          }
-        }
-=======
+
       for (d <- 0 until dim; k <- 0 until size(2); j <- 0 until size(1); i <- 0 until size(0)) {
-        volume.data(i)(j)(k)(d) = scalarConv.toDouble(img(Index3D(i, j, k)))
->>>>>>> 34c3bbba
+        volume.data(i)(j)(k)(d) = scalarConv.toDouble(img(Index(i, j, k)))
+
       }
 
       // params : (Translation++rotation++anisScaling)
@@ -491,7 +356,7 @@
        */
 
       val M = DenseMatrix.zeros[Double](4, 4)
-      M(0, 0) = cb * cg * (domain.spacing(0) * -1f); M(0, 1) = -cb * sg; M(0, 2) = sb; M(0, 3) =   -domain.origin(0)
+      M(0, 0) = cb * cg * (domain.spacing(0) * -1f); M(0, 1) = -cb * sg; M(0, 2) = sb; M(0, 3) = -domain.origin(0)
       M(1, 0) = ca * sg + sa * sb * cg; M(1, 1) = -1f * (ca * cg - (sa * sb * sg)) * domain.spacing(1); M(1, 2) = -sa * cb; M(1, 3) = -domain.origin(1)
       M(2, 0) = sa * sg - ca * sb * cg; M(2, 1) = (sa * cg + (ca * sb * sg)); M(2, 2) = domain.spacing(2) * (ca * cb); M(2, 3) = domain.origin(2)
       M(3, 3) = 1
@@ -501,23 +366,6 @@
       volume.header.setDatatype(niftyDataTypeFromScalar[Scalar])
       volume.header.qform_code = 0
       volume.header.sform_code = 2 // TODO check me that this is right
-<<<<<<< HEAD
-      volume.header.srow_x(0) = domain.spacing(0)
-      volume.header.srow_x(1) = 0f
-      volume.header.srow_x(2) = 0f
-      volume.header.srow_x(3) = domain.origin(0)
-      volume.header.srow_y(0) = 0f
-      volume.header.srow_y(1) = domain.spacing(1)
-      volume.header.srow_y(2) = 0f
-      volume.header.srow_y(3) = domain.origin(1)
-      volume.header.srow_z(0) = 0f
-      volume.header.srow_z(1) = 0f
-      volume.header.srow_z(2) = domain.spacing(2)
-      volume.header.srow_z(3) = domain.origin(2)
-      volume.header.pixdim(1) = domain.spacing(0)
-      volume.header.pixdim(2) = domain.spacing(1)
-      volume.header.pixdim(3) = domain.spacing(2)
-=======
 
       volume.header.srow_x = M.t.toDenseVector.data.take(4).map(_.toFloat)
       volume.header.srow_y = M.t.toDenseVector.data.drop(4).take(4).map(_.toFloat)
@@ -526,12 +374,11 @@
       volume.header.pixdim(2) = domain.spacing(1)
       volume.header.pixdim(3) = domain.spacing(2)
 
->>>>>>> 34c3bbba
       volume.write(file.getAbsolutePath)
     }
   }
 
-  private[this] def niftyDataTypeFromScalar[Scalar: ScalarValue : TypeTag : ClassTag]: Short = {
+  private[this] def niftyDataTypeFromScalar[Scalar: ScalarValue: TypeTag: ClassTag]: Short = {
 
     typeOf[Scalar] match {
       case t if t =:= typeOf[Char] => 2
@@ -543,13 +390,13 @@
     }
   }
 
-  private def writeVTK[Scalar: ScalarValue : TypeTag : ClassTag](img: DiscreteScalarImage2D[Scalar], file: File): Try[Unit] = {
+  private def writeVTK[Scalar: ScalarValue: TypeTag: ClassTag](img: DiscreteScalarImage2D[Scalar], file: File): Try[Unit] = {
 
     val imgVtk = ImageConversion.image2DTovtkStructuredPoints(img)
     writeVTKInternal(imgVtk, file)
   }
 
-  private def writeVTK[Scalar: ScalarValue : TypeTag : ClassTag](img: DiscreteScalarImage3D[Scalar], file: File): Try[Unit] = {
+  private def writeVTK[Scalar: ScalarValue: TypeTag: ClassTag](img: DiscreteScalarImage3D[Scalar], file: File): Try[Unit] = {
     val imgVtk = ImageConversion.image3DTovtkStructuredPoints(img)
     writeVTKInternal(imgVtk, file)
   }
@@ -558,6 +405,7 @@
     val writer = new vtkStructuredPointsWriter()
     writer.SetInputData(imgVtk)
     writer.SetFileName(file.getAbsolutePath)
+    writer.SetFileTypeToBinary()
     writer.Update()
     val errorCode = writer.GetErrorCode()
     if (errorCode != 0) {
@@ -567,7 +415,7 @@
     }
   }
 
-  private def writeHDF5[D <: Dim, Scalar: TypeTag : ClassTag](img: DiscreteImage[D, Scalar], file: File): Try[Unit] = {
+  private def writeHDF5[D <: Dim, Scalar: TypeTag: ClassTag](img: DiscreteImage[D, Scalar], file: File): Try[Unit] = {
 
     val maybeVoxelType = scalarTypeToString[Scalar]()
     if (maybeVoxelType.isEmpty) {
