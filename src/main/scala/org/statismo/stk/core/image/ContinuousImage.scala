--- conflicted
+++ resolved
@@ -10,14 +10,8 @@
 import org.statismo.stk.core.numerics.{UniformSampler, IntegratorConfiguration, Integrator}
 import org.statismo.stk.core.registration.CanDifferentiate
 import org.statismo.stk.core.registration.Transformation
-
-<<<<<<< HEAD
-
-
 import scala.reflect.ClassTag
-=======
 import org.statismo.stk.core.common.BoxDomain
->>>>>>> 7b54bc31
 
 /**
  * The generic interface for continuous images
@@ -109,61 +103,7 @@
     }
 
     val newDomain = Domain.fromPredicate[D]((pt: Point[D]) => self.isDefinedAt(t(pt)))
-<<<<<<< HEAD
-
     new ContinuousScalarImage(newDomain, f, df)
-=======
- 
-    newConcreteImageRepr(newDomain, f, df)
-  }
-}
-
-case class ContinuousScalarImage1D(val domain: Domain[_1D], val f: Point[_1D] => Float, val df: Option[Point[_1D] => Vector[_1D]] = None) extends ContinuousScalarImage[_1D] with ContinuousScalarImageLike[_1D, ContinuousScalarImage1D] {
-
-  override val pixelDimensionality = 1
-  def newConcreteImageRepr(domain: Domain[_1D], f: Point[_1D] => Float, df: Option[Point[_1D] => Vector[_1D]]): ContinuousScalarImage1D = ContinuousScalarImage1D(domain, f, df)
-
-  def convolve(filter: Filter[_1D],  numberOfPoints:Int): ContinuousScalarImage1D = {
-    def convolvedImgFun(x: Point[_1D]) = {
-
-      def intermediateF(t: Point[_1D]): Float = {
-        val p = Point(x(0) - t(0))
-    
-        this.liftPixelValue(p).getOrElse(0f) * filter(t)
-      }
-
-      val support = filter.support
-      val integrator = Integrator[_1D](IntegratorConfiguration(UniformSampler1D(support.asInstanceOf[BoxDomain[_1D]], numberOfPoints)))
-
-      val intermediateContinuousImage = ContinuousScalarImage1D(filter.support, intermediateF)
-      integrator.integrateScalar(intermediateContinuousImage)
-
-    }
-
-    def convolvedImgDerivative: Option[Point[_1D] => Vector[_1D]] = {
-      if (this.df.isDefined)
-        Some((x: Point[_1D]) => {
-          val thisDF = this.df.get
-          def intermediateDF(t: Point[_1D]): Vector[_1D] = {
-            val p = Point(x(0) - t(0))
-            if (this.isDefinedAt(p))
-              thisDF(p) * filter(t)
-            else Vector(0)
-
-          }
-
-          val support = filter.support
-          val integrator = Integrator[_1D](IntegratorConfiguration(UniformSampler1D(support.asInstanceOf[BoxDomain[_1D]], 9)))
-
-          val intermediateContinuousImage = ContinuousVectorImage1D(filter.support, pixelDimensionality, intermediateDF, None)
-          integrator.integrateVector(intermediateContinuousImage)
-        })
-
-      else None
-    }
-
-    ContinuousScalarImage1D(this.domain, convolvedImgFun, convolvedImgDerivative)
->>>>>>> 7b54bc31
   }
 
   def andThen(g: Float => Float): ContinuousScalarImage[D] = {
@@ -206,11 +146,7 @@
         val intermediateContinuousImage = ContinuousScalarImage(filter.support, intermediateF)
         integrator.integrateScalar(intermediateContinuousImage)
 
-<<<<<<< HEAD
       }
-=======
-      val integrator = Integrator[_3D](IntegratorConfiguration(UniformSampler3D(support.asInstanceOf[BoxDomain[_3D]], numberOfPoints)))
->>>>>>> 7b54bc31
 
       def convolvedImgDerivative: Option[Point[D] => Vector[D]] = {
         if (img.df.isDefined)
@@ -231,13 +167,7 @@
             integrator.integrateVector(intermediateContinuousImage)
           })
 
-<<<<<<< HEAD
         else None
-=======
-          }
-          val support = filter.support
-          val integrator = Integrator[_3D](IntegratorConfiguration(UniformSampler3D(support.asInstanceOf[BoxDomain[_3D]], numberOfPoints)))
->>>>>>> 7b54bc31
 
       }
 
