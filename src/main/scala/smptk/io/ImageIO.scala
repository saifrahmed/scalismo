--- conflicted
+++ resolved
@@ -55,12 +55,8 @@
             } else if (imageData.pixelDimensionality != 1) {
               Failure(new Exception("wrong pixel dimensionality in image data"))
             } else {
-<<<<<<< HEAD
-              val domain = DiscreteImageDomain1D(imageData.origin(0), imageData.spacing(0),imageData.size(0).toInt)  
-=======
-              val domain = DiscreteImageDomain1D(CoordVector1D(imageData.origin(0).toFloat), 
-                  CoordVector1D(imageData.spacing(0).toFloat), CoordVector1D(imageData.size(0).toInt))  
->>>>>>> df7f97e0
+
+              val domain = DiscreteImageDomain1D(CoordVector1D(imageData.origin(0)), CoordVector1D(imageData.spacing(0)), CoordVector1D(imageData.size(0).toInt))  
               Success(DiscreteScalarImage1D(domain, imageData.data))
             }
           }
@@ -84,15 +80,10 @@
               Failure(new Exception("wrong pixel dimensionality in image data"))
             } else {
               val domain = DiscreteImageDomain3D(
-<<<<<<< HEAD
-                (imageData.origin(0), imageData.origin(1), imageData.origin(2)),
-                (imageData.spacing(0), imageData.spacing(1), imageData.spacing(2)),
-                (imageData.size(0).toInt, imageData.size(1).toInt, imageData.size(2).toInt))
-=======
-                CoordVector3D(imageData.origin(0).toFloat, imageData.origin(1).toFloat, imageData.origin(2).toFloat),
-                CoordVector3D(imageData.spacing(0).toFloat, imageData.spacing(1).toFloat, imageData.spacing(2).toFloat),
+                CoordVector3D(imageData.origin(0), imageData.origin(1), imageData.origin(2)),
+                CoordVector3D(imageData.spacing(0), imageData.spacing(1), imageData.spacing(2)),
                 CoordVector3D(imageData.size(0).toInt, imageData.size(1).toInt, imageData.size(2).toInt))
->>>>>>> df7f97e0
+
               Success(DiscreteScalarImage3D(domain, imageData.data))
             }
           }
@@ -116,15 +107,9 @@
               Failure(new Exception("wrong pixel dimensionality in image data"))
             } else {
               val domain = DiscreteImageDomain2D(
-<<<<<<< HEAD
-                (imageData.origin(0), imageData.origin(1)),
-                (imageData.spacing(0), imageData.spacing(1)),
-                (imageData.size(0).toInt, imageData.size(1).toInt))
-=======
-                CoordVector2D(imageData.origin(0).toFloat, imageData.origin(1).toFloat),
-                CoordVector2D(imageData.spacing(0).toFloat, imageData.spacing(1).toFloat),
+                CoordVector2D(imageData.origin(0), imageData.origin(1)),
+                CoordVector2D(imageData.spacing(0), imageData.spacing(1)),
                 CoordVector2D(imageData.size(0).toInt, imageData.size(1).toInt))
->>>>>>> df7f97e0
               Success(DiscreteScalarImage2D(domain, imageData.data))
             }
           }
